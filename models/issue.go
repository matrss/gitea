// Copyright 2014 The Gogs Authors. All rights reserved.
// Use of this source code is governed by a MIT-style
// license that can be found in the LICENSE file.

package models

import (
	"bytes"
	"errors"
	"html/template"
	"os"
	"strconv"
	"strings"
	"time"

	"github.com/Unknwon/com"
	"github.com/go-xorm/xorm"

	"github.com/gogits/gogs/modules/log"
	"github.com/gogits/gogs/modules/setting"
)

var (
	ErrIssueNotExist       = errors.New("Issue does not exist")
	ErrLabelNotExist       = errors.New("Label does not exist")
	ErrWrongIssueCounter   = errors.New("Invalid number of issues for this milestone")
	ErrAttachmentNotExist  = errors.New("Attachment does not exist")
	ErrAttachmentNotLinked = errors.New("Attachment does not belong to this issue")
	ErrMissingIssueNumber  = errors.New("No issue number specified")
)

// Issue represents an issue or pull request of repository.
type Issue struct {
	ID              int64 `xorm:"pk autoincr"`
	RepoID          int64 `xorm:"INDEX"`
	Index           int64 // Index in one repository.
	Name            string
	Repo            *Repository `xorm:"-"`
	PosterID        int64
	Poster          *User    `xorm:"-"`
	LabelIds        string   `xorm:"TEXT"`
	Labels          []*Label `xorm:"-"`
	MilestoneID     int64
	Milestone       *Milestone `xorm:"-"`
	AssigneeID      int64
	Assignee        *User `xorm:"-"`
	IsRead          bool  `xorm:"-"`
	IsPull          bool  // Indicates whether is a pull request or not.
	IsClosed        bool
	Content         string `xorm:"TEXT"`
	RenderedContent string `xorm:"-"`
	Priority        int
	NumComments     int
	Deadline        time.Time
	Created         time.Time `xorm:"CREATED"`
	Updated         time.Time `xorm:"UPDATED"`
}

func (i *Issue) BeforeSet(colName string, val xorm.Cell) {
	var err error
	switch colName {
	case "milestone_id":
		mid := (*val).(int64)
		if mid <= 0 {
			return
		}

		i.Milestone, err = GetMilestoneById(mid)
		if err != nil {
			log.Error(3, "GetMilestoneById: %v", err)
		}
	}
}

func (i *Issue) GetPoster() (err error) {
<<<<<<< HEAD
	i.Poster, err = GetUserById(i.PosterID)
	if err == ErrUserNotExist {
=======
	i.Poster, err = GetUserById(i.PosterId)
	if IsErrUserNotExist(err) {
>>>>>>> b9527cd1
		i.Poster = &User{Name: "FakeUser"}
		return nil
	}
	return err
}

func (i *Issue) GetLabels() error {
	if len(i.LabelIds) < 3 {
		return nil
	}

	strIds := strings.Split(strings.TrimSuffix(i.LabelIds[1:], "|"), "|$")
	i.Labels = make([]*Label, 0, len(strIds))
	for _, strId := range strIds {
		id := com.StrTo(strId).MustInt64()
		if id > 0 {
			l, err := GetLabelById(id)
			if err != nil {
				if err == ErrLabelNotExist {
					continue
				}
				return err
			}
			i.Labels = append(i.Labels, l)
		}
	}
	return nil
}

func (i *Issue) GetAssignee() (err error) {
	if i.AssigneeID == 0 {
		return nil
	}
<<<<<<< HEAD
	i.Assignee, err = GetUserById(i.AssigneeID)
	if err == ErrUserNotExist {
=======
	i.Assignee, err = GetUserById(i.AssigneeId)
	if IsErrUserNotExist(err) {
>>>>>>> b9527cd1
		return nil
	}
	return err
}

func (i *Issue) Attachments() []*Attachment {
	a, _ := GetAttachmentsForIssue(i.ID)
	return a
}

func (i *Issue) AfterDelete() {
	_, err := DeleteAttachmentsByIssue(i.ID, true)

	if err != nil {
		log.Info("Could not delete files for issue #%d: %s", i.ID, err)
	}
}

// CreateIssue creates new issue for repository.
func NewIssue(issue *Issue) (err error) {
	sess := x.NewSession()
	defer sessionRelease(sess)
	if err = sess.Begin(); err != nil {
		return err
	}

	if _, err = sess.Insert(issue); err != nil {
		return err
	} else if _, err = sess.Exec("UPDATE `repository` SET num_issues = num_issues + 1 WHERE id = ?", issue.RepoID); err != nil {
		return err
	}

	if err = sess.Commit(); err != nil {
		return err
	}

	if issue.MilestoneID > 0 {
		// FIXES(280): Update milestone counter.
		return ChangeMilestoneAssign(0, issue.MilestoneID, issue)
	}

	return
}

// GetIssueByRef returns an Issue specified by a GFM reference.
// See https://help.github.com/articles/writing-on-github#references for more information on the syntax.
func GetIssueByRef(ref string) (issue *Issue, err error) {
	var issueNumber int64
	var repo *Repository

	n := strings.IndexByte(ref, byte('#'))

	if n == -1 {
		return nil, ErrMissingIssueNumber
	}

	if issueNumber, err = strconv.ParseInt(ref[n+1:], 10, 64); err != nil {
		return
	}

	if repo, err = GetRepositoryByRef(ref[:n]); err != nil {
		return
	}

	return GetIssueByIndex(repo.Id, issueNumber)
}

// GetIssueByIndex returns issue by given index in repository.
func GetIssueByIndex(rid, index int64) (*Issue, error) {
	issue := &Issue{RepoID: rid, Index: index}
	has, err := x.Get(issue)
	if err != nil {
		return nil, err
	} else if !has {
		return nil, ErrIssueNotExist
	}
	return issue, nil
}

// GetIssueById returns an issue by ID.
func GetIssueById(id int64) (*Issue, error) {
	issue := &Issue{ID: id}
	has, err := x.Get(issue)
	if err != nil {
		return nil, err
	} else if !has {
		return nil, ErrIssueNotExist
	}
	return issue, nil
}

// Issues returns a list of issues by given conditions.
func Issues(uid, assigneeID, repoID, posterID, milestoneID int64, page int, isClosed, isMention bool, labelIds, sortType string) ([]*Issue, error) {
	sess := x.Limit(setting.IssuePagingNum, (page-1)*setting.IssuePagingNum)

	if repoID > 0 {
		sess.Where("issue.repo_id=?", repoID).And("issue.is_closed=?", isClosed)
	} else {
		sess.Where("issue.is_closed=?", isClosed)
	}

	if assigneeID > 0 {
		sess.And("issue.assignee_id=?", assigneeID)
	} else if posterID > 0 {
		sess.And("issue.poster_id=?", posterID)
	}

	if milestoneID > 0 {
		sess.And("issue.milestone_id=?", milestoneID)
	}

	if len(labelIds) > 0 {
		for _, label := range strings.Split(labelIds, ",") {
			if com.StrTo(label).MustInt() > 0 {
				sess.And("label_ids like ?", "%$"+label+"|%")
			}
		}
	}

	switch sortType {
	case "oldest":
		sess.Asc("created")
	case "recentupdate":
		sess.Desc("updated")
	case "leastupdate":
		sess.Asc("updated")
	case "mostcomment":
		sess.Desc("num_comments")
	case "leastcomment":
		sess.Asc("num_comments")
	case "priority":
		sess.Desc("priority")
	default:
		sess.Desc("created")
	}

	if isMention {
		queryStr := "issue.id = issue_user.issue_id AND issue_user.is_mentioned=1"
		if uid > 0 {
			queryStr += " AND issue_user.uid = " + com.ToStr(uid)
		}
		sess.Join("INNER", "issue_user", queryStr)
	}

	issues := make([]*Issue, 0, setting.IssuePagingNum)
	return issues, sess.Find(&issues)
}

type IssueStatus int

const (
	IS_OPEN = iota + 1
	IS_CLOSE
)

// GetIssuesByLabel returns a list of issues by given label and repository.
func GetIssuesByLabel(repoID, labelID int64) ([]*Issue, error) {
	issues := make([]*Issue, 0, 10)
	return issues, x.Where("repo_id=?", repoID).And("label_ids like '%$" + com.ToStr(labelID) + "|%'").Find(&issues)
}

// GetIssueCountByPoster returns number of issues of repository by poster.
func GetIssueCountByPoster(uid, rid int64, isClosed bool) int64 {
	count, _ := x.Where("repo_id=?", rid).And("poster_id=?", uid).And("is_closed=?", isClosed).Count(new(Issue))
	return count
}

// .___                             ____ ___
// |   | ______ ________ __   ____ |    |   \______ ___________
// |   |/  ___//  ___/  |  \_/ __ \|    |   /  ___// __ \_  __ \
// |   |\___ \ \___ \|  |  /\  ___/|    |  /\___ \\  ___/|  | \/
// |___/____  >____  >____/  \___  >______//____  >\___  >__|
//          \/     \/            \/             \/     \/

// IssueUser represents an issue-user relation.
type IssueUser struct {
	Id          int64
	Uid         int64 `xorm:"INDEX"` // User ID.
	IssueId     int64
	RepoId      int64 `xorm:"INDEX"`
	MilestoneId int64
	IsRead      bool
	IsAssigned  bool
	IsMentioned bool
	IsPoster    bool
	IsClosed    bool
}

// FIXME: organization
// NewIssueUserPairs adds new issue-user pairs for new issue of repository.
func NewIssueUserPairs(repo *Repository, issueID, orgID, posterID, assigneeID int64) error {
	users, err := repo.GetCollaborators()
	if err != nil {
		return err
	}

	iu := &IssueUser{
		IssueId: issueID,
		RepoId:  repo.Id,
	}

	isNeedAddPoster := true
	for _, u := range users {
		iu.Id = 0
		iu.Uid = u.Id
		iu.IsPoster = iu.Uid == posterID
		if isNeedAddPoster && iu.IsPoster {
			isNeedAddPoster = false
		}
		iu.IsAssigned = iu.Uid == assigneeID
		if _, err = x.Insert(iu); err != nil {
			return err
		}
	}
	if isNeedAddPoster {
		iu.Id = 0
		iu.Uid = posterID
		iu.IsPoster = true
		iu.IsAssigned = iu.Uid == assigneeID
		if _, err = x.Insert(iu); err != nil {
			return err
		}
	}

	// Add owner's as well.
	if repo.OwnerId != posterID {
		iu.Id = 0
		iu.Uid = repo.OwnerId
		iu.IsAssigned = iu.Uid == assigneeID
		if _, err = x.Insert(iu); err != nil {
			return err
		}
	}

	return nil
}

// PairsContains returns true when pairs list contains given issue.
func PairsContains(ius []*IssueUser, issueId, uid int64) int {
	for i := range ius {
		if ius[i].IssueId == issueId &&
			ius[i].Uid == uid {
			return i
		}
	}
	return -1
}

// GetIssueUserPairs returns issue-user pairs by given repository and user.
func GetIssueUserPairs(rid, uid int64, isClosed bool) ([]*IssueUser, error) {
	ius := make([]*IssueUser, 0, 10)
	err := x.Where("is_closed=?", isClosed).Find(&ius, &IssueUser{RepoId: rid, Uid: uid})
	return ius, err
}

// GetIssueUserPairsByRepoIds returns issue-user pairs by given repository IDs.
func GetIssueUserPairsByRepoIds(rids []int64, isClosed bool, page int) ([]*IssueUser, error) {
	if len(rids) == 0 {
		return []*IssueUser{}, nil
	}

	buf := bytes.NewBufferString("")
	for _, rid := range rids {
		buf.WriteString("repo_id=")
		buf.WriteString(com.ToStr(rid))
		buf.WriteString(" OR ")
	}
	cond := strings.TrimSuffix(buf.String(), " OR ")
	ius := make([]*IssueUser, 0, 10)
	sess := x.Limit(20, (page-1)*20).Where("is_closed=?", isClosed)
	if len(cond) > 0 {
		sess.And(cond)
	}
	err := sess.Find(&ius)
	return ius, err
}

// GetIssueUserPairsByMode returns issue-user pairs by given repository and user.
func GetIssueUserPairsByMode(uid, rid int64, isClosed bool, page, filterMode int) ([]*IssueUser, error) {
	ius := make([]*IssueUser, 0, 10)
	sess := x.Limit(20, (page-1)*20).Where("uid=?", uid).And("is_closed=?", isClosed)
	if rid > 0 {
		sess.And("repo_id=?", rid)
	}

	switch filterMode {
	case FM_ASSIGN:
		sess.And("is_assigned=?", true)
	case FM_CREATE:
		sess.And("is_poster=?", true)
	default:
		return ius, nil
	}
	err := sess.Find(&ius)
	return ius, err
}

// IssueStats represents issue statistic information.
type IssueStats struct {
	OpenCount, ClosedCount int64
	AllCount               int64
	AssignCount            int64
	CreateCount            int64
	MentionCount           int64
}

// Filter modes.
const (
	FM_ALL = iota
	FM_ASSIGN
	FM_CREATE
	FM_MENTION
)

// GetIssueStats returns issue statistic information by given conditions.
func GetIssueStats(repoID, uid, labelID int64, isShowClosed bool, filterMode int) *IssueStats {
	stats := &IssueStats{}
	issue := new(Issue)

	queryStr := "issue.repo_id=? AND issue.is_closed=?"
	if labelID > 0 {
		queryStr += " AND issue.label_ids like '%$" + com.ToStr(labelID) + "|%'"
	}
	switch filterMode {
	case FM_ALL:
		stats.OpenCount, _ = x.Where(queryStr, repoID, false).Count(issue)
		stats.ClosedCount, _ = x.Where(queryStr, repoID, true).Count(issue)
		return stats

	case FM_ASSIGN:
		queryStr += " AND assignee_id=?"
		stats.OpenCount, _ = x.Where(queryStr, repoID, false, uid).Count(issue)
		stats.ClosedCount, _ = x.Where(queryStr, repoID, true, uid).Count(issue)
		return stats

	case FM_CREATE:
		queryStr += " AND poster_id=?"
		stats.OpenCount, _ = x.Where(queryStr, repoID, false, uid).Count(issue)
		stats.ClosedCount, _ = x.Where(queryStr, repoID, true, uid).Count(issue)
		return stats

	case FM_MENTION:
		queryStr += " AND uid=? AND is_mentioned=?"
		if labelID > 0 {
			stats.OpenCount, _ = x.Where(queryStr, repoID, false, uid, true).
				Join("INNER", "issue", "issue.id = issue_id").Count(new(IssueUser))
			stats.ClosedCount, _ = x.Where(queryStr, repoID, true, uid, true).
				Join("INNER", "issue", "issue.id = issue_id").Count(new(IssueUser))
			return stats
		}

		queryStr = strings.Replace(queryStr, "issue.", "", 2)
		stats.OpenCount, _ = x.Where(queryStr, repoID, false, uid, true).Count(new(IssueUser))
		stats.ClosedCount, _ = x.Where(queryStr, repoID, true, uid, true).Count(new(IssueUser))
		return stats
	}
	return stats
}

// GetUserIssueStats returns issue statistic information for dashboard by given conditions.
func GetUserIssueStats(uid int64, filterMode int) *IssueStats {
	stats := &IssueStats{}
	issue := new(Issue)
	stats.AssignCount, _ = x.Where("assignee_id=?", uid).And("is_closed=?", false).Count(issue)
	stats.CreateCount, _ = x.Where("poster_id=?", uid).And("is_closed=?", false).Count(issue)
	return stats
}

// UpdateIssue updates information of issue.
func UpdateIssue(issue *Issue) error {
	_, err := x.Id(issue.ID).AllCols().Update(issue)

	if err != nil {
		return err
	}

	return err
}

// UpdateIssueUserByStatus updates issue-user pairs by issue status.
func UpdateIssueUserPairsByStatus(iid int64, isClosed bool) error {
	rawSql := "UPDATE `issue_user` SET is_closed = ? WHERE issue_id = ?"
	_, err := x.Exec(rawSql, isClosed, iid)
	return err
}

// UpdateIssueUserPairByAssignee updates issue-user pair for assigning.
func UpdateIssueUserPairByAssignee(aid, iid int64) error {
	rawSql := "UPDATE `issue_user` SET is_assigned = ? WHERE issue_id = ?"
	if _, err := x.Exec(rawSql, false, iid); err != nil {
		return err
	}

	// Assignee ID equals to 0 means clear assignee.
	if aid == 0 {
		return nil
	}
	rawSql = "UPDATE `issue_user` SET is_assigned = ? WHERE uid = ? AND issue_id = ?"
	_, err := x.Exec(rawSql, true, aid, iid)
	return err
}

// UpdateIssueUserPairByRead updates issue-user pair for reading.
func UpdateIssueUserPairByRead(uid, iid int64) error {
	rawSql := "UPDATE `issue_user` SET is_read = ? WHERE uid = ? AND issue_id = ?"
	_, err := x.Exec(rawSql, true, uid, iid)
	return err
}

// UpdateIssueUserPairsByMentions updates issue-user pairs by mentioning.
func UpdateIssueUserPairsByMentions(uids []int64, iid int64) error {
	for _, uid := range uids {
		iu := &IssueUser{Uid: uid, IssueId: iid}
		has, err := x.Get(iu)
		if err != nil {
			return err
		}

		iu.IsMentioned = true
		if has {
			_, err = x.Id(iu.Id).AllCols().Update(iu)
		} else {
			_, err = x.Insert(iu)
		}
		if err != nil {
			return err
		}
	}
	return nil
}

// .____          ___.          .__
// |    |   _____ \_ |__   ____ |  |
// |    |   \__  \ | __ \_/ __ \|  |
// |    |___ / __ \| \_\ \  ___/|  |__
// |_______ (____  /___  /\___  >____/
//         \/    \/    \/     \/

// Label represents a label of repository for issues.
type Label struct {
	ID              int64 `xorm:"pk autoincr"`
	RepoId          int64 `xorm:"INDEX"`
	Name            string
	Color           string `xorm:"VARCHAR(7)"`
	NumIssues       int
	NumClosedIssues int
	NumOpenIssues   int  `xorm:"-"`
	IsChecked       bool `xorm:"-"`
}

// CalOpenIssues calculates the open issues of label.
func (m *Label) CalOpenIssues() {
	m.NumOpenIssues = m.NumIssues - m.NumClosedIssues
}

// NewLabel creates new label of repository.
func NewLabel(l *Label) error {
	_, err := x.Insert(l)
	return err
}

// GetLabelById returns a label by given ID.
func GetLabelById(id int64) (*Label, error) {
	if id <= 0 {
		return nil, ErrLabelNotExist
	}

	l := &Label{ID: id}
	has, err := x.Get(l)
	if err != nil {
		return nil, err
	} else if !has {
		return nil, ErrLabelNotExist
	}
	return l, nil
}

// GetLabels returns a list of labels of given repository ID.
func GetLabels(repoId int64) ([]*Label, error) {
	labels := make([]*Label, 0, 10)
	err := x.Where("repo_id=?", repoId).Find(&labels)
	return labels, err
}

// UpdateLabel updates label information.
func UpdateLabel(l *Label) error {
	_, err := x.Id(l.ID).AllCols().Update(l)
	return err
}

// DeleteLabel delete a label of given repository.
func DeleteLabel(repoID, labelID int64) error {
	l, err := GetLabelById(labelID)
	if err != nil {
		if err == ErrLabelNotExist {
			return nil
		}
		return err
	}

	issues, err := GetIssuesByLabel(repoID, labelID)
	if err != nil {
		return err
	}

	sess := x.NewSession()
	defer sessionRelease(sess)
	if err = sess.Begin(); err != nil {
		return err
	}

	for _, issue := range issues {
		issue.LabelIds = strings.Replace(issue.LabelIds, "$"+com.ToStr(labelID)+"|", "", -1)
		if _, err = sess.Id(issue.ID).AllCols().Update(issue); err != nil {
			return err
		}
	}

	if _, err = sess.Delete(l); err != nil {
		return err
	}
	return sess.Commit()
}

//    _____  .__.__                   __
//   /     \ |__|  |   ____   _______/  |_  ____   ____   ____
//  /  \ /  \|  |  | _/ __ \ /  ___/\   __\/  _ \ /    \_/ __ \
// /    Y    \  |  |_\  ___/ \___ \  |  | (  <_> )   |  \  ___/
// \____|__  /__|____/\___  >____  > |__|  \____/|___|  /\___  >
//         \/             \/     \/                   \/     \/

// Milestone represents a milestone of repository.
type Milestone struct {
	ID              int64 `xorm:"pk autoincr"`
	RepoID          int64 `xorm:"INDEX"`
	Index           int64
	Name            string
	Content         string `xorm:"TEXT"`
	RenderedContent string `xorm:"-"`
	IsClosed        bool
	NumIssues       int
	NumClosedIssues int
	NumOpenIssues   int `xorm:"-"`
	Completeness    int // Percentage(1-100).
	Deadline        time.Time
	DeadlineString  string `xorm:"-"`
	IsOverDue       bool   `xorm:"-"`
	ClosedDate      time.Time
}

func (m *Milestone) BeforeSet(colName string, val xorm.Cell) {
	if colName == "deadline" {
		t := (*val).(time.Time)
		if t.Year() == 9999 {
			return
		}

		m.DeadlineString = t.Format("2006-01-02")
		if time.Now().After(t) {
			m.IsOverDue = true
		}
	}
}

// CalOpenIssues calculates the open issues of milestone.
func (m *Milestone) CalOpenIssues() {
	m.NumOpenIssues = m.NumIssues - m.NumClosedIssues
}

// NewMilestone creates new milestone of repository.
func NewMilestone(m *Milestone) (err error) {
	sess := x.NewSession()
	defer sess.Close()
	if err = sess.Begin(); err != nil {
		return err
	}

	if _, err = sess.Insert(m); err != nil {
		sess.Rollback()
		return err
	}

	rawSql := "UPDATE `repository` SET num_milestones = num_milestones + 1 WHERE id = ?"
	if _, err = sess.Exec(rawSql, m.RepoID); err != nil {
		sess.Rollback()
		return err
	}
	return sess.Commit()
}

// GetMilestoneById returns the milestone by given ID.
func GetMilestoneById(id int64) (*Milestone, error) {
	m := &Milestone{ID: id}
	has, err := x.Get(m)
	if err != nil {
		return nil, err
	} else if !has {
		return nil, ErrMilestoneNotExist{id, 0}
	}
	return m, nil
}

// GetMilestoneByIndex returns the milestone of given repository and index.
func GetMilestoneByIndex(repoId, idx int64) (*Milestone, error) {
	m := &Milestone{RepoID: repoId, Index: idx}
	has, err := x.Get(m)
	if err != nil {
		return nil, err
	} else if !has {
		return nil, ErrMilestoneNotExist{0, idx}
	}
	return m, nil
}

// GetAllRepoMilestones returns all milestones of given repository.
func GetAllRepoMilestones(repoID int64) ([]*Milestone, error) {
	miles := make([]*Milestone, 0, 10)
	return miles, x.Where("repo_id=?", repoID).Find(&miles)
}

// GetMilestones returns a list of milestones of given repository and status.
func GetMilestones(repoID int64, page int, isClosed bool) ([]*Milestone, error) {
	miles := make([]*Milestone, 0, setting.IssuePagingNum)
	sess := x.Where("repo_id=? AND is_closed=?", repoID, isClosed)
	if page > 0 {
		sess = sess.Limit(setting.IssuePagingNum, (page-1)*setting.IssuePagingNum)
	}
	return miles, sess.Find(&miles)

}

func updateMilestone(e Engine, m *Milestone) error {
	_, err := e.Id(m.ID).AllCols().Update(m)
	return err
}

// UpdateMilestone updates information of given milestone.
func UpdateMilestone(m *Milestone) error {
	return updateMilestone(x, m)
}

func countRepoMilestones(e Engine, repoID int64) int64 {
	count, _ := e.Where("repo_id=?", repoID).Count(new(Milestone))
	return count
}

// CountRepoMilestones returns number of milestones in given repository.
func CountRepoMilestones(repoID int64) int64 {
	return countRepoMilestones(x, repoID)
}

func countRepoClosedMilestones(e Engine, repoID int64) int64 {
	closed, _ := e.Where("repo_id=? AND is_closed=?", repoID, true).Count(new(Milestone))
	return closed
}

// CountRepoClosedMilestones returns number of closed milestones in given repository.
func CountRepoClosedMilestones(repoID int64) int64 {
	return countRepoClosedMilestones(x, repoID)
}

// MilestoneStats returns number of open and closed milestones of given repository.
func MilestoneStats(repoID int64) (open int64, closed int64) {
	open, _ = x.Where("repo_id=? AND is_closed=?", repoID, false).Count(new(Milestone))
	return open, CountRepoClosedMilestones(repoID)
}

// ChangeMilestoneStatus changes the milestone open/closed status.
func ChangeMilestoneStatus(m *Milestone, isClosed bool) (err error) {
	repo, err := GetRepositoryById(m.RepoID)
	if err != nil {
		return err
	}

	sess := x.NewSession()
	defer sessionRelease(sess)
	if err = sess.Begin(); err != nil {
		return err
	}

	m.IsClosed = isClosed
	if err = updateMilestone(sess, m); err != nil {
		return err
	}

	repo.NumMilestones = int(countRepoMilestones(sess, repo.Id))
	repo.NumClosedMilestones = int(countRepoClosedMilestones(sess, repo.Id))
	if _, err = sess.Id(repo.Id).AllCols().Update(repo); err != nil {
		return err
	}
	return sess.Commit()
}

// ChangeMilestoneIssueStats updates the open/closed issues counter and progress
// for the milestone associated witht the given issue.
func ChangeMilestoneIssueStats(issue *Issue) error {
	if issue.MilestoneID == 0 {
		return nil
	}

	m, err := GetMilestoneById(issue.MilestoneID)
	if err != nil {
		return err
	}

	if issue.IsClosed {
		m.NumOpenIssues--
		m.NumClosedIssues++
	} else {
		m.NumOpenIssues++
		m.NumClosedIssues--
	}

	m.Completeness = m.NumClosedIssues * 100 / m.NumIssues

	return UpdateMilestone(m)
}

// ChangeMilestoneAssign changes assignment of milestone for issue.
func ChangeMilestoneAssign(oldMid, mid int64, issue *Issue) (err error) {
	sess := x.NewSession()
	defer sess.Close()
	if err = sess.Begin(); err != nil {
		return err
	}

	if oldMid > 0 {
		m, err := GetMilestoneById(oldMid)
		if err != nil {
			return err
		}

		m.NumIssues--
		if issue.IsClosed {
			m.NumClosedIssues--
		}
		if m.NumIssues > 0 {
			m.Completeness = m.NumClosedIssues * 100 / m.NumIssues
		} else {
			m.Completeness = 0
		}

		if _, err = sess.Id(m.ID).Cols("num_issues,num_completeness,num_closed_issues").Update(m); err != nil {
			sess.Rollback()
			return err
		}

		rawSql := "UPDATE `issue_user` SET milestone_id = 0 WHERE issue_id = ?"
		if _, err = sess.Exec(rawSql, issue.ID); err != nil {
			sess.Rollback()
			return err
		}
	}

	if mid > 0 {
		m, err := GetMilestoneById(mid)
		if err != nil {
			return err
		}

		m.NumIssues++
		if issue.IsClosed {
			m.NumClosedIssues++
		}

		if m.NumIssues == 0 {
			return ErrWrongIssueCounter
		}

		m.Completeness = m.NumClosedIssues * 100 / m.NumIssues
		if _, err = sess.Id(m.ID).Cols("num_issues,num_completeness,num_closed_issues").Update(m); err != nil {
			sess.Rollback()
			return err
		}

		rawSql := "UPDATE `issue_user` SET milestone_id = ? WHERE issue_id = ?"
		if _, err = sess.Exec(rawSql, m.ID, issue.ID); err != nil {
			sess.Rollback()
			return err
		}
	}

	return sess.Commit()
}

// DeleteMilestoneByID deletes a milestone by given ID.
func DeleteMilestoneByID(mid int64) error {
	m, err := GetMilestoneById(mid)
	if err != nil {
		if IsErrMilestoneNotExist(err) {
			return nil
		}
		return err
	}

	repo, err := GetRepositoryById(m.RepoID)
	if err != nil {
		return err
	}

	sess := x.NewSession()
	defer sessionRelease(sess)
	if err = sess.Begin(); err != nil {
		return err
	}

	if _, err = sess.Id(m.ID).Delete(m); err != nil {
		return err
	}

	repo.NumMilestones = int(countRepoMilestones(sess, repo.Id))
	repo.NumClosedMilestones = int(countRepoClosedMilestones(sess, repo.Id))
	if _, err = sess.Id(repo.Id).AllCols().Update(repo); err != nil {
		return err
	}

	if _, err = sess.Exec("UPDATE `issue` SET milestone_id=0 WHERE milestone_id=?", m.ID); err != nil {
		return err
	} else if _, err = sess.Exec("UPDATE `issue_user` SET milestone_id=0 WHERE milestone_id=?", m.ID); err != nil {
		return err
	}
	return sess.Commit()
}

// _________                                       __
// \_   ___ \  ____   _____   _____   ____   _____/  |_
// /    \  \/ /  _ \ /     \ /     \_/ __ \ /    \   __\
// \     \___(  <_> )  Y Y  \  Y Y  \  ___/|   |  \  |
//  \______  /\____/|__|_|  /__|_|  /\___  >___|  /__|
//         \/             \/      \/     \/     \/

// CommentType defines whether a comment is just a simple comment, an action (like close) or a reference.
type CommentType int

const (
	// Plain comment, can be associated with a commit (CommitId > 0) and a line (Line > 0)
	COMMENT_TYPE_COMMENT CommentType = iota
	COMMENT_TYPE_REOPEN
	COMMENT_TYPE_CLOSE

	// References.
	COMMENT_TYPE_ISSUE
	// Reference from some commit (not part of a pull request)
	COMMENT_TYPE_COMMIT
	// Reference from some pull request
	COMMENT_TYPE_PULL
)

// Comment represents a comment in commit and issue page.
type Comment struct {
	Id       int64
	Type     CommentType
	PosterId int64
	Poster   *User `xorm:"-"`
	IssueId  int64
	CommitId int64
	Line     int64
	Content  string    `xorm:"TEXT"`
	Created  time.Time `xorm:"CREATED"`
}

// CreateComment creates comment of issue or commit.
func CreateComment(userId, repoId, issueId, commitId, line int64, cmtType CommentType, content string, attachments []int64) (*Comment, error) {
	sess := x.NewSession()
	defer sessionRelease(sess)
	if err := sess.Begin(); err != nil {
		return nil, err
	}

	comment := &Comment{PosterId: userId, Type: cmtType, IssueId: issueId,
		CommitId: commitId, Line: line, Content: content}

	if _, err := sess.Insert(comment); err != nil {
		return nil, err
	}

	// Check comment type.
	switch cmtType {
	case COMMENT_TYPE_COMMENT:
		rawSql := "UPDATE `issue` SET num_comments = num_comments + 1 WHERE id = ?"
		if _, err := sess.Exec(rawSql, issueId); err != nil {
			return nil, err
		}

		if len(attachments) > 0 {
			rawSql = "UPDATE `attachment` SET comment_id = ? WHERE id IN (?)"

			astrs := make([]string, 0, len(attachments))

			for _, a := range attachments {
				astrs = append(astrs, strconv.FormatInt(a, 10))
			}

			if _, err := sess.Exec(rawSql, comment.Id, strings.Join(astrs, ",")); err != nil {
				return nil, err
			}
		}
	case COMMENT_TYPE_REOPEN:
		rawSql := "UPDATE `repository` SET num_closed_issues = num_closed_issues - 1 WHERE id = ?"
		if _, err := sess.Exec(rawSql, repoId); err != nil {
			return nil, err
		}
	case COMMENT_TYPE_CLOSE:
		rawSql := "UPDATE `repository` SET num_closed_issues = num_closed_issues + 1 WHERE id = ?"
		if _, err := sess.Exec(rawSql, repoId); err != nil {
			return nil, err
		}
	}

	return comment, sess.Commit()
}

// GetCommentById returns the comment with the given id
func GetCommentById(commentId int64) (*Comment, error) {
	c := &Comment{Id: commentId}
	_, err := x.Get(c)

	return c, err
}

func (c *Comment) ContentHtml() template.HTML {
	return template.HTML(c.Content)
}

// GetIssueComments returns list of comment by given issue id.
func GetIssueComments(issueId int64) ([]Comment, error) {
	comments := make([]Comment, 0, 10)
	err := x.Asc("created").Find(&comments, &Comment{IssueId: issueId})
	return comments, err
}

// Attachments returns the attachments for this comment.
func (c *Comment) Attachments() []*Attachment {
	a, _ := GetAttachmentsByComment(c.Id)
	return a
}

func (c *Comment) AfterDelete() {
	_, err := DeleteAttachmentsByComment(c.Id, true)

	if err != nil {
		log.Info("Could not delete files for comment %d on issue #%d: %s", c.Id, c.IssueId, err)
	}
}

type Attachment struct {
	Id        int64
	IssueId   int64
	CommentId int64
	Name      string
	Path      string    `xorm:"TEXT"`
	Created   time.Time `xorm:"CREATED"`
}

// CreateAttachment creates a new attachment inside the database and
func CreateAttachment(issueId, commentId int64, name, path string) (*Attachment, error) {
	sess := x.NewSession()
	defer sess.Close()

	if err := sess.Begin(); err != nil {
		return nil, err
	}

	a := &Attachment{IssueId: issueId, CommentId: commentId, Name: name, Path: path}

	if _, err := sess.Insert(a); err != nil {
		sess.Rollback()
		return nil, err
	}

	return a, sess.Commit()
}

// Attachment returns the attachment by given ID.
func GetAttachmentById(id int64) (*Attachment, error) {
	m := &Attachment{Id: id}

	has, err := x.Get(m)

	if err != nil {
		return nil, err
	}

	if !has {
		return nil, ErrAttachmentNotExist
	}

	return m, nil
}

func GetAttachmentsForIssue(issueId int64) ([]*Attachment, error) {
	attachments := make([]*Attachment, 0, 10)
	err := x.Where("issue_id = ?", issueId).And("comment_id = 0").Find(&attachments)
	return attachments, err
}

// GetAttachmentsByIssue returns a list of attachments for the given issue
func GetAttachmentsByIssue(issueId int64) ([]*Attachment, error) {
	attachments := make([]*Attachment, 0, 10)
	err := x.Where("issue_id = ?", issueId).And("comment_id > 0").Find(&attachments)
	return attachments, err
}

// GetAttachmentsByComment returns a list of attachments for the given comment
func GetAttachmentsByComment(commentId int64) ([]*Attachment, error) {
	attachments := make([]*Attachment, 0, 10)
	err := x.Where("comment_id = ?", commentId).Find(&attachments)
	return attachments, err
}

// DeleteAttachment deletes the given attachment and optionally the associated file.
func DeleteAttachment(a *Attachment, remove bool) error {
	_, err := DeleteAttachments([]*Attachment{a}, remove)
	return err
}

// DeleteAttachments deletes the given attachments and optionally the associated files.
func DeleteAttachments(attachments []*Attachment, remove bool) (int, error) {
	for i, a := range attachments {
		if remove {
			if err := os.Remove(a.Path); err != nil {
				return i, err
			}
		}

		if _, err := x.Delete(a.Id); err != nil {
			return i, err
		}
	}

	return len(attachments), nil
}

// DeleteAttachmentsByIssue deletes all attachments associated with the given issue.
func DeleteAttachmentsByIssue(issueId int64, remove bool) (int, error) {
	attachments, err := GetAttachmentsByIssue(issueId)

	if err != nil {
		return 0, err
	}

	return DeleteAttachments(attachments, remove)
}

// DeleteAttachmentsByComment deletes all attachments associated with the given comment.
func DeleteAttachmentsByComment(commentId int64, remove bool) (int, error) {
	attachments, err := GetAttachmentsByComment(commentId)

	if err != nil {
		return 0, err
	}

	return DeleteAttachments(attachments, remove)
}<|MERGE_RESOLUTION|>--- conflicted
+++ resolved
@@ -73,13 +73,8 @@
 }
 
 func (i *Issue) GetPoster() (err error) {
-<<<<<<< HEAD
 	i.Poster, err = GetUserById(i.PosterID)
-	if err == ErrUserNotExist {
-=======
-	i.Poster, err = GetUserById(i.PosterId)
 	if IsErrUserNotExist(err) {
->>>>>>> b9527cd1
 		i.Poster = &User{Name: "FakeUser"}
 		return nil
 	}
@@ -113,13 +108,9 @@
 	if i.AssigneeID == 0 {
 		return nil
 	}
-<<<<<<< HEAD
+
 	i.Assignee, err = GetUserById(i.AssigneeID)
-	if err == ErrUserNotExist {
-=======
-	i.Assignee, err = GetUserById(i.AssigneeId)
 	if IsErrUserNotExist(err) {
->>>>>>> b9527cd1
 		return nil
 	}
 	return err
