// Copyright 2014 The Gogs Authors. All rights reserved.
// Use of this source code is governed by a MIT-style
// license that can be found in the LICENSE file.

package user

import (
<<<<<<< HEAD
	// "encoding/json"
=======
>>>>>>> adf42a5b
	"fmt"
	"net/url"
	"strings"

	// "code.google.com/p/goauth2/oauth"
	"github.com/go-martini/martini"
<<<<<<< HEAD
	// "github.com/martini-contrib/oauth2"
=======
>>>>>>> adf42a5b

	"github.com/gogits/gogs/models"
	"github.com/gogits/gogs/modules/auth"
	"github.com/gogits/gogs/modules/base"
	"github.com/gogits/gogs/modules/log"
	"github.com/gogits/gogs/modules/mailer"
	"github.com/gogits/gogs/modules/middleware"
)

func Dashboard(ctx *middleware.Context) {
	ctx.Data["Title"] = "Dashboard"
	ctx.Data["PageIsUserDashboard"] = true
	repos, err := models.GetRepositories(&models.User{Id: ctx.User.Id})
	if err != nil {
		ctx.Handle(200, "user.Dashboard", err)
		return
	}
	ctx.Data["MyRepos"] = repos

	feeds, err := models.GetFeeds(ctx.User.Id, 0, false)
	if err != nil {
		ctx.Handle(200, "user.Dashboard", err)
		return
	}
	ctx.Data["Feeds"] = feeds
	ctx.HTML(200, "user/dashboard")
}

func Profile(ctx *middleware.Context, params martini.Params) {
	ctx.Data["Title"] = "Profile"

	// TODO: Need to check view self or others.
	user, err := models.GetUserByName(params["username"])
	if err != nil {
		ctx.Handle(200, "user.Profile", err)
		return
	}

	ctx.Data["Owner"] = user

	tab := ctx.Query("tab")
	ctx.Data["TabName"] = tab

	switch tab {
	case "activity":
		feeds, err := models.GetFeeds(user.Id, 0, true)
		if err != nil {
			ctx.Handle(200, "user.Profile", err)
			return
		}
		ctx.Data["Feeds"] = feeds
	default:
		repos, err := models.GetRepositories(user)
		if err != nil {
			ctx.Handle(200, "user.Profile", err)
			return
		}
		ctx.Data["Repos"] = repos
	}

	ctx.Data["PageIsUserProfile"] = true
	ctx.HTML(200, "user/profile")
}

<<<<<<< HEAD
// github && google && ...
// func SocialSignIn(tokens oauth2.Tokens) {
// 	transport := &oauth.Transport{}
// 	transport.Token = &oauth.Token{
// 		AccessToken:  tokens.Access(),
// 		RefreshToken: tokens.Refresh(),
// 		Expiry:       tokens.ExpiryTime(),
// 		Extra:        tokens.ExtraData(),
// 	}

// 	// Github API refer: https://developer.github.com/v3/users/
// 	// FIXME: need to judge url
// 	type GithubUser struct {
// 		Id    int    `json:"id"`
// 		Name  string `json:"login"`
// 		Email string `json:"email"`
// 	}

// 	// Make the request.
// 	scope := "https://api.github.com/user"
// 	r, err := transport.Client().Get(scope)
// 	if err != nil {
// 		log.Error("connect with github error: %s", err)
// 		// FIXME: handle error page
// 		return
// 	}
// 	defer r.Body.Close()

// 	user := &GithubUser{}
// 	err = json.NewDecoder(r.Body).Decode(user)
// 	if err != nil {
// 		log.Error("Get: %s", err)
// 	}
// 	log.Info("login: %s", user.Name)
// 	// FIXME: login here, user email to check auth, if not registe, then generate a uniq username
// }

=======
>>>>>>> adf42a5b
func SignIn(ctx *middleware.Context, form auth.LogInForm) {
	ctx.Data["Title"] = "Log In"

	if ctx.Req.Method == "GET" {
		// Check auto-login.
		userName := ctx.GetCookie(base.CookieUserName)
		if len(userName) == 0 {
			ctx.HTML(200, "user/signin")
			return
		}

		isSucceed := false
		defer func() {
			if !isSucceed {
				log.Trace("%s auto-login cookie cleared: %s", ctx.Req.RequestURI, userName)
				ctx.SetCookie(base.CookieUserName, "", -1)
				ctx.SetCookie(base.CookieRememberName, "", -1)
			}
		}()

		user, err := models.GetUserByName(userName)
		if err != nil {
			ctx.HTML(200, "user/signin")
			return
		}

		secret := base.EncodeMd5(user.Rands + user.Passwd)
		value, _ := ctx.GetSecureCookie(secret, base.CookieRememberName)
		if value != user.Name {
			ctx.HTML(200, "user/signin")
			return
		}

		isSucceed = true
		ctx.Session.Set("userId", user.Id)
		ctx.Session.Set("userName", user.Name)
		redirectTo, _ := url.QueryUnescape(ctx.GetCookie("redirect_to"))
		if len(redirectTo) > 0 {
			ctx.SetCookie("redirect_to", "", -1)
			ctx.Redirect(redirectTo)
		} else {
			ctx.Redirect("/")
		}
		return
	}

	if ctx.HasError() {
		ctx.HTML(200, "user/signin")
		return
	}

	user, err := models.LoginUserPlain(form.UserName, form.Password)
	if err != nil {
		if err == models.ErrUserNotExist {
			log.Trace("%s Log in failed: %s/%s", ctx.Req.RequestURI, form.UserName, form.Password)
			ctx.RenderWithErr("Username or password is not correct", "user/signin", &form)
			return
		}

		ctx.Handle(200, "user.SignIn", err)
		return
	}

	if form.Remember == "on" {
		secret := base.EncodeMd5(user.Rands + user.Passwd)
		days := 86400 * base.LogInRememberDays
		ctx.SetCookie(base.CookieUserName, user.Name, days)
		ctx.SetSecureCookie(secret, base.CookieRememberName, user.Name, days)
	}

	ctx.Session.Set("userId", user.Id)
	ctx.Session.Set("userName", user.Name)
	redirectTo, _ := url.QueryUnescape(ctx.GetCookie("redirect_to"))
	if len(redirectTo) > 0 {
		ctx.SetCookie("redirect_to", "", -1)
		ctx.Redirect(redirectTo)
	} else {
		ctx.Redirect("/")
	}
}

func SignOut(ctx *middleware.Context) {
	ctx.Session.Delete("userId")
	ctx.Session.Delete("userName")
	ctx.SetCookie(base.CookieUserName, "", -1)
	ctx.SetCookie(base.CookieRememberName, "", -1)
	ctx.Redirect("/")
}

func SignUp(ctx *middleware.Context, form auth.RegisterForm) {
	ctx.Data["Title"] = "Sign Up"
	ctx.Data["PageIsSignUp"] = true

	if base.Service.DisenableRegisteration {
		ctx.Data["DisenableRegisteration"] = true
		ctx.HTML(200, "user/signup")
		return
	}

	if ctx.Req.Method == "GET" {
		ctx.HTML(200, "user/signup")
		return
	}

	if form.Password != form.RetypePasswd {
		ctx.Data["HasError"] = true
		ctx.Data["Err_Password"] = true
		ctx.Data["Err_RetypePasswd"] = true
		ctx.Data["ErrorMsg"] = "Password and re-type password are not same"
		auth.AssignForm(form, ctx.Data)
	}

	if ctx.HasError() {
		ctx.HTML(200, "user/signup")
		return
	}

	u := &models.User{
		Name:     form.UserName,
		Email:    form.Email,
		Passwd:   form.Password,
		IsActive: !base.Service.RegisterEmailConfirm,
	}

	var err error
	if u, err = models.RegisterUser(u); err != nil {
		switch err {
		case models.ErrUserAlreadyExist:
			ctx.RenderWithErr("Username has been already taken", "user/signup", &form)
		case models.ErrEmailAlreadyUsed:
			ctx.RenderWithErr("E-mail address has been already used", "user/signup", &form)
		case models.ErrUserNameIllegal:
			ctx.RenderWithErr(models.ErrRepoNameIllegal.Error(), "user/signup", &form)
		default:
			ctx.Handle(200, "user.SignUp", err)
		}
		return
	}

	log.Trace("%s User created: %s", ctx.Req.RequestURI, strings.ToLower(form.UserName))

	// Send confirmation e-mail.
	if base.Service.RegisterEmailConfirm && u.Id > 1 {
		mailer.SendRegisterMail(ctx.Render, u)
		ctx.Data["IsSendRegisterMail"] = true
		ctx.Data["Email"] = u.Email
		ctx.Data["Hours"] = base.Service.ActiveCodeLives / 60
		ctx.HTML(200, "user/active")

		if err = ctx.Cache.Put("MailResendLimit_"+u.LowerName, u.LowerName, 180); err != nil {
			log.Error("Set cache(MailResendLimit) fail: %v", err)
		}
		return
	}
	ctx.Redirect("/user/login")
}

func Delete(ctx *middleware.Context) {
	ctx.Data["Title"] = "Delete Account"
	ctx.Data["PageIsUserSetting"] = true
	ctx.Data["IsUserPageSettingDelete"] = true

	if ctx.Req.Method == "GET" {
		ctx.HTML(200, "user/delete")
		return
	}

	tmpUser := models.User{Passwd: ctx.Query("password")}
	tmpUser.EncodePasswd()
	if len(tmpUser.Passwd) == 0 || tmpUser.Passwd != ctx.User.Passwd {
		ctx.Data["HasError"] = true
		ctx.Data["ErrorMsg"] = "Password is not correct. Make sure you are owner of this account."
	} else {
		if err := models.DeleteUser(ctx.User); err != nil {
			ctx.Data["HasError"] = true
			switch err {
			case models.ErrUserOwnRepos:
				ctx.Data["ErrorMsg"] = "Your account still have ownership of repository, you have to delete or transfer them first."
			default:
				ctx.Handle(200, "user.Delete", err)
				return
			}
		} else {
			ctx.Redirect("/")
			return
		}
	}

	ctx.HTML(200, "user/delete")
}

const (
	TPL_FEED = `<i class="icon fa fa-%s"></i>
                        <div class="info"><span class="meta">%s</span><br>%s</div>`
)

func Feeds(ctx *middleware.Context, form auth.FeedsForm) {
	actions, err := models.GetFeeds(form.UserId, form.Page*20, false)
	if err != nil {
		ctx.JSON(500, err)
	}

	feeds := make([]string, len(actions))
	for i := range actions {
		feeds[i] = fmt.Sprintf(TPL_FEED, base.ActionIcon(actions[i].OpType),
			base.TimeSince(actions[i].Created), base.ActionDesc(actions[i]))
	}
	ctx.JSON(200, &feeds)
}

func Issues(ctx *middleware.Context) {
	ctx.Data["Title"] = "Your Issues"
	ctx.Data["ViewType"] = "all"

	page, _ := base.StrTo(ctx.Query("page")).Int()
	repoId, _ := base.StrTo(ctx.Query("repoid")).Int64()

	ctx.Data["RepoId"] = repoId

	var posterId int64 = 0
	if ctx.Query("type") == "created_by" {
		posterId = ctx.User.Id
		ctx.Data["ViewType"] = "created_by"
	}

	// Get all repositories.
	repos, err := models.GetRepositories(ctx.User)
	if err != nil {
		ctx.Handle(200, "user.Issues(get repositories)", err)
		return
	}

	showRepos := make([]models.Repository, 0, len(repos))

	isShowClosed := ctx.Query("state") == "closed"
	var closedIssueCount, createdByCount, allIssueCount int

	// Get all issues.
	allIssues := make([]models.Issue, 0, 5*len(repos))
	for i, repo := range repos {
		issues, err := models.GetIssues(0, repo.Id, posterId, 0, page, isShowClosed, false, "", "")
		if err != nil {
			ctx.Handle(200, "user.Issues(get issues)", err)
			return
		}

		allIssueCount += repo.NumIssues
		closedIssueCount += repo.NumClosedIssues

		// Set repository information to issues.
		for j := range issues {
			issues[j].Repo = &repos[i]
		}
		allIssues = append(allIssues, issues...)

		repos[i].NumOpenIssues = repo.NumIssues - repo.NumClosedIssues
		if repos[i].NumOpenIssues > 0 {
			showRepos = append(showRepos, repos[i])
		}
	}

	showIssues := make([]models.Issue, 0, len(allIssues))
	ctx.Data["IsShowClosed"] = isShowClosed

	// Get posters and filter issues.
	for i := range allIssues {
		u, err := models.GetUserById(allIssues[i].PosterId)
		if err != nil {
			ctx.Handle(200, "user.Issues(get poster): %v", err)
			return
		}
		allIssues[i].Poster = u
		if u.Id == ctx.User.Id {
			createdByCount++
		}

		if repoId > 0 && repoId != allIssues[i].Repo.Id {
			continue
		}

		if isShowClosed == allIssues[i].IsClosed {
			showIssues = append(showIssues, allIssues[i])
		}
	}

	ctx.Data["Repos"] = showRepos
	ctx.Data["Issues"] = showIssues
	ctx.Data["AllIssueCount"] = allIssueCount
	ctx.Data["ClosedIssueCount"] = closedIssueCount
	ctx.Data["OpenIssueCount"] = allIssueCount - closedIssueCount
	ctx.Data["CreatedByCount"] = createdByCount
	ctx.HTML(200, "issue/user")
}

func Pulls(ctx *middleware.Context) {
	ctx.HTML(200, "user/pulls")
}

func Stars(ctx *middleware.Context) {
	ctx.HTML(200, "user/stars")
}

func Activate(ctx *middleware.Context) {
	code := ctx.Query("code")
	if len(code) == 0 {
		ctx.Data["IsActivatePage"] = true
		if ctx.User.IsActive {
			ctx.Handle(404, "user.Activate", nil)
			return
		}
		// Resend confirmation e-mail.
		if base.Service.RegisterEmailConfirm {
			if ctx.Cache.IsExist("MailResendLimit_" + ctx.User.LowerName) {
				ctx.Data["ResendLimited"] = true
			} else {
				ctx.Data["Hours"] = base.Service.ActiveCodeLives / 60
				mailer.SendActiveMail(ctx.Render, ctx.User)
			}
		} else {
			ctx.Data["ServiceNotEnabled"] = true
		}
		ctx.HTML(200, "user/active")
		return
	}

	// Verify code.
	if user := models.VerifyUserActiveCode(code); user != nil {
		user.IsActive = true
		user.Rands = models.GetUserSalt()
		models.UpdateUser(user)

		log.Trace("%s User activated: %s", ctx.Req.RequestURI, user.LowerName)

		ctx.Session.Set("userId", user.Id)
		ctx.Session.Set("userName", user.Name)
		ctx.Redirect("/")
		return
	}

	ctx.Data["IsActivateFailed"] = true
	ctx.HTML(200, "user/active")
}<|MERGE_RESOLUTION|>--- conflicted
+++ resolved
@@ -5,20 +5,11 @@
 package user
 
 import (
-<<<<<<< HEAD
-	// "encoding/json"
-=======
->>>>>>> adf42a5b
 	"fmt"
 	"net/url"
 	"strings"
 
-	// "code.google.com/p/goauth2/oauth"
 	"github.com/go-martini/martini"
-<<<<<<< HEAD
-	// "github.com/martini-contrib/oauth2"
-=======
->>>>>>> adf42a5b
 
 	"github.com/gogits/gogs/models"
 	"github.com/gogits/gogs/modules/auth"
@@ -83,46 +74,6 @@
 	ctx.HTML(200, "user/profile")
 }
 
-<<<<<<< HEAD
-// github && google && ...
-// func SocialSignIn(tokens oauth2.Tokens) {
-// 	transport := &oauth.Transport{}
-// 	transport.Token = &oauth.Token{
-// 		AccessToken:  tokens.Access(),
-// 		RefreshToken: tokens.Refresh(),
-// 		Expiry:       tokens.ExpiryTime(),
-// 		Extra:        tokens.ExtraData(),
-// 	}
-
-// 	// Github API refer: https://developer.github.com/v3/users/
-// 	// FIXME: need to judge url
-// 	type GithubUser struct {
-// 		Id    int    `json:"id"`
-// 		Name  string `json:"login"`
-// 		Email string `json:"email"`
-// 	}
-
-// 	// Make the request.
-// 	scope := "https://api.github.com/user"
-// 	r, err := transport.Client().Get(scope)
-// 	if err != nil {
-// 		log.Error("connect with github error: %s", err)
-// 		// FIXME: handle error page
-// 		return
-// 	}
-// 	defer r.Body.Close()
-
-// 	user := &GithubUser{}
-// 	err = json.NewDecoder(r.Body).Decode(user)
-// 	if err != nil {
-// 		log.Error("Get: %s", err)
-// 	}
-// 	log.Info("login: %s", user.Name)
-// 	// FIXME: login here, user email to check auth, if not registe, then generate a uniq username
-// }
-
-=======
->>>>>>> adf42a5b
 func SignIn(ctx *middleware.Context, form auth.LogInForm) {
 	ctx.Data["Title"] = "Log In"
 
